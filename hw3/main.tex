--- conflicted
+++ resolved
@@ -52,20 +52,6 @@
 \maketitle
 
 \section{}
-<<<<<<< HEAD
-Recall that for a vector $w \in \mathbb{R}^d$, $\mathcal{H}_w := \{z : ⟨w, z⟩ = 0\}$.
-Let $S = \{(xi , yi )\}$ be a set of linearly separable data in $\mathbb{R}^d$ (i.e., $x_i \in \mathbb{R}^d$ and $y_i \in \{-1, 1\}$).
-Define the set $\mathcal{M}_S$ to be the set of all vectors which separate the data with large dot product:
-$\mathcal{M}_S = \{w : yi ⟨w, xi ⟩ \geq 1 \text{for} i = 1, \dots , n\}.$
-\begin{itemize}
-    \item Let $w_*$ denote the element of $\mathcal{M}_S$ with smallest norm.
-        Show that for any other $w$ that separates the data
-        $$\min_{1 \leq i \leq n} \mathit{dist}(x_i , \mathcal{H}_w ) \leq \min \mathit{dist}(x_i , \mathcal{H}_{w_*}).$$
-    \item Show that there are real numbers $\alpha_i$ such that $w_* = \sum_{i=1}^n \alpha_i x_i$.
-    \item Show that the $\alpha_i$ can be chosen so that $y_i \alpha_i$ are all nonnegative.
-\end{itemize}
-
-=======
 Recall that for a vector $w \in \mathbb{R}^d$ , $\mathcal{H}_w := \{z : <w, z> = 0\}$.
 Let $S = \{(x_i , y_i )\}$ be a set of linearly separable data in $\mathbb{R}^d$ (i.e., $x_i \in \mathbb{R}^d$ and $y_i \in \{-1, 1\}$).
 Define the set $\mathcal{M}_S$ to be the set of all vectors which separate the data with large dot product:
@@ -186,5 +172,4 @@
 \end{enumerate}
 
 
->>>>>>> 02af848a
 \end{document}
